# Copyright 2018 Google LLC
#
# Licensed under the Apache License, Version 2.0 (the "License");
# you may not use this file except in compliance with the License.
# You may obtain a copy of the License at
#
#     https://www.apache.org/licenses/LICENSE-2.0
#
# Unless required by applicable law or agreed to in writing, software
# distributed under the License is distributed on an "AS IS" BASIS,
# WITHOUT WARRANTIES OR CONDITIONS OF ANY KIND, either express or implied.
# See the License for the specific language governing permissions and
# limitations under the License.

"""Tests for the LAPAX linear algebra module."""
from __future__ import absolute_import
from __future__ import division
from __future__ import print_function

from functools import partial
import itertools
import unittest

import numpy as onp
import scipy as osp

from absl.testing import absltest
from absl.testing import parameterized

import jax
import jax.lib
from jax import jit, grad, jvp, vmap
from jax import lax_linalg
from jax import numpy as np
from jax import scipy as jsp
from jax import test_util as jtu
from jax.lib import xla_bridge
from jax.lib import lapack

from jax.config import config
config.parse_flags_with_absl()
FLAGS = config.FLAGS

T = lambda x: onp.swapaxes(x, -1, -2)


float_types = [onp.float32, onp.float64]
complex_types = [onp.complex64, onp.complex128]

def _skip_if_unsupported_type(dtype):
  dtype = onp.dtype(dtype)
  if (not FLAGS.jax_enable_x64 and
      dtype in (onp.dtype('float64'), onp.dtype('complex128'))):
    raise unittest.SkipTest("--jax_enable_x64 is not set")


class NumpyLinalgTest(jtu.JaxTestCase):

  @parameterized.named_parameters(jtu.cases_from_list(
      {"testcase_name":
       "_shape={}".format(jtu.format_shape_dtype_string(shape, dtype)),
       "shape": shape, "dtype": dtype, "rng_factory": rng_factory}
      for shape in [(1, 1), (4, 4), (2, 5, 5), (200, 200), (1000, 0, 0)]
      for dtype in float_types + complex_types
      for rng_factory in [jtu.rand_default]))
  def testCholesky(self, shape, dtype, rng_factory):
    rng = rng_factory()
    _skip_if_unsupported_type(dtype)
    def args_maker():
      factor_shape = shape[:-1] + (2 * shape[-1],)
      a = rng(factor_shape, dtype)
      return [onp.matmul(a, np.conj(T(a)))]

    if np.issubdtype(dtype, np.complexfloating) and (
        len(shape) > 2 or jtu.device_under_test() != "cpu"):
      self.skipTest("Unimplemented case for complex Cholesky decomposition.")

    self._CheckAgainstNumpy(onp.linalg.cholesky, np.linalg.cholesky, args_maker,
                            check_dtypes=True, tol=1e-3)
    self._CompileAndCheck(np.linalg.cholesky, args_maker, check_dtypes=True)

    if np.finfo(dtype).bits == 64:
      jtu.check_grads(np.linalg.cholesky, args_maker(), order=2)

  @parameterized.named_parameters(jtu.cases_from_list(
      {"testcase_name":
       "_n={}".format(jtu.format_shape_dtype_string((n,n), dtype)),
       "n": n, "dtype": dtype, "rng_factory": rng_factory}
      for n in [0, 4, 5, 25]  # TODO(mattjj): complex64 unstable on large sizes?
      for dtype in float_types + complex_types
      for rng_factory in [jtu.rand_default]))
  def testDet(self, n, dtype, rng_factory):
    rng = rng_factory()
    _skip_if_unsupported_type(dtype)
    args_maker = lambda: [rng((n, n), dtype)]

    self._CheckAgainstNumpy(onp.linalg.det, np.linalg.det, args_maker,
                            check_dtypes=True, tol=1e-3)
    self._CompileAndCheck(np.linalg.det, args_maker, check_dtypes=True,
                          rtol={onp.float64: 1e-13})

  def testDetOfSingularMatrix(self):
    x = np.array([[-1., 3./2], [2./3, -1.]], dtype=onp.float32)
    self.assertAllClose(onp.float32(0), jsp.linalg.det(x), check_dtypes=True)

  @parameterized.named_parameters(jtu.cases_from_list(
      {"testcase_name":
       "_shape={}".format(jtu.format_shape_dtype_string(shape, dtype)),
       "shape": shape, "dtype": dtype, "rng_factory": rng_factory}
      for shape in [(0, 0), (1, 1), (3, 3), (4, 4), (10, 10), (200, 200),
                    (2, 2, 2), (2, 3, 3), (3, 2, 2)]
      for dtype in float_types + complex_types
      for rng_factory in [jtu.rand_default]))
  @jtu.skip_on_devices("tpu")
  def testSlogdet(self, shape, dtype, rng_factory):
    rng = rng_factory()
    _skip_if_unsupported_type(dtype)
    args_maker = lambda: [rng(shape, dtype)]

    self._CheckAgainstNumpy(onp.linalg.slogdet, np.linalg.slogdet, args_maker,
                            check_dtypes=True, tol=1e-3)
    self._CompileAndCheck(np.linalg.slogdet, args_maker, check_dtypes=True)

  @parameterized.named_parameters(jtu.cases_from_list(
      {"testcase_name":
       "_shape={}".format(jtu.format_shape_dtype_string(shape, dtype)),
       "shape": shape, "dtype": dtype, "rng_factory": rng_factory}
      for shape in [(1, 1), (4, 4), (5, 5), (2, 7, 7)]
      for dtype in float_types
      for rng_factory in [jtu.rand_default]))
  @jtu.skip_on_devices("tpu")
  def testSlogdetGrad(self, shape, dtype, rng_factory):
    rng = rng_factory()
    _skip_if_unsupported_type(dtype)
    a = rng(shape, dtype)
    jtu.check_grads(np.linalg.slogdet, (a,), 2, atol=1e-1, rtol=1e-1)

  def testIssue1213(self):
    for n in range(5):
      mat = np.array([onp.diag(onp.ones([5], dtype=onp.float32))*(-.01)] * 2)
      args_maker = lambda: [mat]
      self._CheckAgainstNumpy(onp.linalg.slogdet, np.linalg.slogdet, args_maker,
                              check_dtypes=True, tol=1e-3)

  @parameterized.named_parameters(jtu.cases_from_list(
      {"testcase_name": "_shape={}".format(
           jtu.format_shape_dtype_string(shape, dtype)),
       "shape": shape, "dtype": dtype, "rng_factory": rng_factory}
      for shape in [(0, 0), (4, 4), (5, 5), (50, 50), (2, 6, 6)]
      for dtype in float_types + complex_types
      for rng_factory in [jtu.rand_default]))
  # TODO(phawkins): enable when there is an eigendecomposition implementation
  # for GPU/TPU.
  @jtu.skip_on_devices("gpu", "tpu")
  def testEig(self, shape, dtype, rng_factory):
    rng = rng_factory()
    _skip_if_unsupported_type(dtype)
    n = shape[-1]
    args_maker = lambda: [rng(shape, dtype)]

    # Norm, adjusted for dimension and type.
    def norm(x):
      norm = onp.linalg.norm(x, axis=(-2, -1))
      return norm / ((n + 1) * np.finfo(dtype).eps)

    a, = args_maker()
    w, v = np.linalg.eig(a)
    self.assertTrue(onp.all(norm(onp.matmul(a, v) - w[..., None, :] * v) < 100))

    self._CompileAndCheck(partial(np.linalg.eig), args_maker,
                          check_dtypes=True, rtol=1e-3)

  @parameterized.named_parameters(jtu.cases_from_list(
      {"testcase_name": "_shape={}".format(
           jtu.format_shape_dtype_string(shape, dtype)),
       "shape": shape, "dtype": dtype, "rng_factory": rng_factory}
      for shape in [(4, 4), (5, 5), (50, 50)]
      for dtype in float_types + complex_types
      for rng_factory in [jtu.rand_default]))
  # TODO: enable when there is an eigendecomposition implementation
  # for GPU/TPU.
  @jtu.skip_on_devices("gpu", "tpu")
  def testEigvals(self, shape, dtype, rng_factory):
    rng = rng_factory()
    _skip_if_unsupported_type(dtype)
    n = shape[-1]
    args_maker = lambda: [rng(shape, dtype)]
    a, = args_maker()
    w1, _ = np.linalg.eig(a)
    w2 = np.linalg.eigvals(a)
    self.assertAllClose(w1, w2, check_dtypes=True)

  @parameterized.named_parameters(jtu.cases_from_list(
      {"testcase_name":
       "_shape={}".format(jtu.format_shape_dtype_string(shape, dtype)),
       "shape": shape, "dtype": dtype, "rng_factory": rng_factory}
      for shape in [(1, 1), (4, 4), (5, 5)]
      for dtype in float_types + complex_types
      for rng_factory in [jtu.rand_default]))
  @jtu.skip_on_devices("gpu", "tpu")
  def testEigBatching(self, shape, dtype, rng_factory):
    rng = rng_factory()
    _skip_if_unsupported_type(dtype)
    shape = (10,) + shape
    args = rng(shape, dtype)
    ws, vs = vmap(np.linalg.eig)(args)
    self.assertTrue(onp.all(onp.linalg.norm(
        onp.matmul(args, vs) - ws[..., None, :] * vs) < 1e-3))

  @parameterized.named_parameters(jtu.cases_from_list(
      {"testcase_name": "_n={}_lower={}".format(
           jtu.format_shape_dtype_string((n,n), dtype), lower),
       "n": n, "dtype": dtype, "lower": lower, "rng_factory": rng_factory}
      for n in [0, 4, 5, 50]
      for dtype in float_types + complex_types
      for lower in [False, True]
      for rng_factory in [jtu.rand_default]))
  def testEigh(self, n, dtype, lower, rng_factory):
    rng = rng_factory()
    _skip_if_unsupported_type(dtype)
    tol = 30
    if jtu.device_under_test() == "tpu":
      if np.issubdtype(dtype, onp.complexfloating):
        raise unittest.SkipTest("No complex eigh on TPU")
      # TODO(phawkins): this tolerance is unpleasantly high.
      tol = 1500
    args_maker = lambda: [rng((n, n), dtype)]

    uplo = "L" if lower else "U"

    # Norm, adjusted for dimension and type.
    def norm(x):
      norm = onp.linalg.norm(x, axis=(-2, -1))
      return norm / ((n + 1) * np.finfo(dtype).eps)

    a, = args_maker()
    a = (a + onp.conj(a.T)) / 2
    w, v = np.linalg.eigh(onp.tril(a) if lower else onp.triu(a),
                          UPLO=uplo, symmetrize_input=False)
    self.assertTrue(norm(onp.eye(n) - onp.matmul(onp.conj(T(v)), v)) < 5)
    self.assertTrue(norm(onp.matmul(a, v) - w * v) < tol)

    self._CompileAndCheck(partial(np.linalg.eigh, UPLO=uplo), args_maker,
                          check_dtypes=True, rtol=1e-3)

  @parameterized.named_parameters(jtu.cases_from_list(
      {"testcase_name": "_shape={}".format(
           jtu.format_shape_dtype_string(shape, dtype)),
       "shape": shape, "dtype": dtype, "rng_factory": rng_factory}
      for shape in [(4, 4), (5, 5), (50, 50)]
      for dtype in float_types + complex_types
      for rng_factory in [jtu.rand_default]))
  def testEigvalsh(self, shape, dtype, rng_factory):
    rng = rng_factory()
    _skip_if_unsupported_type(dtype)
    if jtu.device_under_test() == "tpu":
      if np.issubdtype(dtype, np.complexfloating):
        raise unittest.SkipTest("No complex eigh on TPU")
    n = shape[-1]
    def args_maker():
      a = rng((n, n), dtype)
      a = (a + onp.conj(a.T)) / 2
      return [a]
    self._CheckAgainstNumpy(onp.linalg.eigvalsh, np.linalg.eigvalsh, args_maker,
                            check_dtypes=True, tol=1e-3)

  @parameterized.named_parameters(jtu.cases_from_list(
      {"testcase_name":
       "_shape={}_lower={}".format(jtu.format_shape_dtype_string(shape, dtype),
                                   lower),
       "shape": shape, "dtype": dtype, "rng_factory": rng_factory, "lower":lower}
      for shape in [(1, 1), (4, 4), (5, 5), (50, 50), (2, 10, 10)]
      for dtype in float_types + complex_types
      for rng_factory in [jtu.rand_default]
      for lower in [True, False]))
  def testEighGrad(self, shape, dtype, rng_factory, lower):
    rng = rng_factory()
    self.skipTest("Test fails with numeric errors.")
    uplo = "L" if lower else "U"
    a = rng(shape, dtype)
    a = (a + onp.conj(T(a))) / 2
    ones = onp.ones((a.shape[-1], a.shape[-1]), dtype=dtype)
    a *= onp.tril(ones) if lower else onp.triu(ones)
    # Gradient checks will fail without symmetrization as the eigh jvp rule
    # is only correct for tangents in the symmetric subspace, whereas the
    # checker checks against unconstrained (co)tangents.
    if dtype not in complex_types:
      f = partial(np.linalg.eigh, UPLO=uplo, symmetrize_input=True)
    else:  # only check eigenvalue grads for complex matrices
      f = lambda a: partial(np.linalg.eigh, UPLO=uplo, symmetrize_input=True)(a)[0]
    jtu.check_grads(f, (a,), 2, rtol=1e-1)

  @parameterized.named_parameters(jtu.cases_from_list(
      {"testcase_name":
       "_shape={}_lower={}".format(jtu.format_shape_dtype_string(shape, dtype),
                                   lower),
       "shape": shape, "dtype": dtype, "rng_factory": rng_factory, "lower":lower, "eps":eps}
      for shape in [(1, 1), (4, 4), (5, 5), (50, 50)]
      for dtype in complex_types
      for rng_factory in [jtu.rand_default]
      for lower in [True, False]
      for eps in [1e-4]))
  # TODO(phawkins): enable when there is a complex eigendecomposition
  # implementation for TPU.
  @jtu.skip_on_devices("tpu")
  def testEighGradVectorComplex(self, shape, dtype, rng_factory, lower, eps):
    rng = rng_factory()
    _skip_if_unsupported_type(dtype)
    # Special case to test for complex eigenvector grad correctness.
    # Exact eigenvector coordinate gradients are hard to test numerically for complex
    # eigensystem solvers given the extra degrees of per-eigenvector phase freedom.
    # Instead, we numerically verify the eigensystem properties on the perturbed
    # eigenvectors.  You only ever want to optimize eigenvector directions, not coordinates!
    uplo = "L" if lower else "U"
    a = rng(shape, dtype)
    a = (a + onp.conj(a.T)) / 2
    a = onp.tril(a) if lower else onp.triu(a)
    a_dot = eps * rng(shape, dtype)
    a_dot = (a_dot + onp.conj(a_dot.T)) / 2
    a_dot = onp.tril(a_dot) if lower else onp.triu(a_dot)
    # evaluate eigenvector gradient and groundtruth eigensystem for perturbed input matrix
    f = partial(np.linalg.eigh, UPLO=uplo)
    (w, v), (dw, dv) = jvp(f, primals=(a,), tangents=(a_dot,))
    new_a = a + a_dot
    new_w, new_v = f(new_a)
    new_a = (new_a + onp.conj(new_a.T)) / 2
    # Assert rtol eigenvalue delta between perturbed eigenvectors vs new true eigenvalues.
    RTOL=1e-2
    assert onp.max(
      onp.abs((onp.diag(onp.dot(onp.conj((v+dv).T), onp.dot(new_a,(v+dv)))) - new_w) / new_w)) < RTOL
    # Redundant to above, but also assert rtol for eigenvector property with new true eigenvalues.
    assert onp.max(
      onp.linalg.norm(onp.abs(new_w*(v+dv) - onp.dot(new_a, (v+dv))), axis=0) /
      onp.linalg.norm(onp.abs(new_w*(v+dv)), axis=0)
    ) < RTOL

  @parameterized.named_parameters(jtu.cases_from_list(
      {"testcase_name":
       "_shape={}".format(jtu.format_shape_dtype_string(shape, dtype)),
       "shape": shape, "dtype": dtype, "rng_factory": rng_factory}
      for shape in [(1, 1), (4, 4), (5, 5)]
      for dtype in float_types + complex_types
      for rng_factory in [jtu.rand_default]))
  def testEighBatching(self, shape, dtype, rng_factory):
    rng = rng_factory()
    _skip_if_unsupported_type(dtype)
    if (jtu.device_under_test() == "tpu" and
        np.issubdtype(dtype, onp.complexfloating)):
      raise unittest.SkipTest("No complex eigh on TPU")
    shape = (10,) + shape
    args = rng(shape, dtype)
    args = (args + onp.conj(T(args))) / 2
    ws, vs = vmap(jsp.linalg.eigh)(args)
    self.assertTrue(onp.all(onp.linalg.norm(
        onp.matmul(args, vs) - ws[..., None, :] * vs) < 1e-3))

  @parameterized.named_parameters(jtu.cases_from_list(
      {"testcase_name": "_shape={}_ord={}_axis={}_keepdims={}".format(
         jtu.format_shape_dtype_string(shape, dtype), ord, axis, keepdims),
       "shape": shape, "dtype": dtype, "axis": axis, "keepdims": keepdims,
       "ord": ord, "rng_factory": rng_factory}
      for axis, shape in [
        (None, (1,)), (None, (7,)), (None, (5, 8)),
        (0, (9,)), (0, (4, 5)), ((1,), (10, 7, 3)), ((-2,), (4, 8)),
        (-1, (6, 3)), ((0, 2), (3, 4, 5)), ((2, 0), (7, 8, 9)),
        (None, (7, 8, 11))]
      for keepdims in [False, True]
      for ord in (
          [None] if axis is None and len(shape) > 2
          else [None, 0, 1, 2, 3, -1, -2, -3, np.inf, -np.inf]
          if (axis is None and len(shape) == 1) or
             isinstance(axis, int) or
             (isinstance(axis, tuple) and len(axis) == 1)
          else [None, 'fro', 1, 2, -1, -2, np.inf, -np.inf, 'nuc'])
      for dtype in float_types + complex_types
      for rng_factory in [jtu.rand_default]))
  def testNorm(self, shape, dtype, ord, axis, keepdims, rng_factory):
    rng = rng_factory()
    _skip_if_unsupported_type(dtype)
    if (ord in ('nuc', 2, -2) and (
        jtu.device_under_test() != "cpu" or
        (isinstance(axis, tuple) and len(axis) == 2))):
      raise unittest.SkipTest("No adequate SVD implementation available")

    args_maker = lambda: [rng(shape, dtype)]
    onp_fn = partial(onp.linalg.norm, ord=ord, axis=axis, keepdims=keepdims)
    np_fn = partial(np.linalg.norm, ord=ord, axis=axis, keepdims=keepdims)
    self._CheckAgainstNumpy(onp_fn, np_fn, args_maker,
                            check_dtypes=False, tol=1e-3)
    self._CompileAndCheck(np_fn, args_maker, check_dtypes=True)

  @parameterized.named_parameters(jtu.cases_from_list(
      {"testcase_name": "_n={}_full_matrices={}_compute_uv={}".format(
          jtu.format_shape_dtype_string(b + (m, n), dtype), full_matrices,
          compute_uv),
       "b": b, "m": m, "n": n, "dtype": dtype, "full_matrices": full_matrices,
       "compute_uv": compute_uv, "rng_factory": rng_factory}
      for b in [(), (3,), (2, 3)]
      for m in [2, 7, 29, 53]
      for n in [2, 7, 29, 53]
      for dtype in float_types + complex_types
      for full_matrices in [False, True]
      for compute_uv in [False, True]
      for rng_factory in [jtu.rand_default]))
  @jtu.skip_on_devices("tpu")
  def testSVD(self, b, m, n, dtype, full_matrices, compute_uv, rng_factory):
    rng = rng_factory()
    _skip_if_unsupported_type(dtype)
    if b != () and jax.lib.version <= (0, 1, 28):
      raise unittest.SkipTest("Batched SVD requires jaxlib 0.1.29")
    args_maker = lambda: [rng(b + (m, n), dtype)]

    # Norm, adjusted for dimension and type.
    def norm(x):
      norm = onp.linalg.norm(x, axis=(-2, -1))
      return norm / (max(m, n) * np.finfo(dtype).eps)

    a, = args_maker()
    out = np.linalg.svd(a, full_matrices=full_matrices, compute_uv=compute_uv)
    if compute_uv:
      # Check the reconstructed matrices
      if full_matrices:
        k = min(m, n)
        if m < n:
          self.assertTrue(onp.all(
              norm(a - onp.matmul(out[1][..., None, :] * out[0], out[2][..., :k, :])) < 50))
        else:
          self.assertTrue(onp.all(
              norm(a - onp.matmul(out[1][..., None, :] * out[0][..., :, :k], out[2])) < 350))
      else:
        self.assertTrue(onp.all(
          norm(a - onp.matmul(out[1][..., None, :] * out[0], out[2])) < 300))

      # Check the unitary properties of the singular vector matrices.
      self.assertTrue(onp.all(norm(onp.eye(out[0].shape[-1]) - onp.matmul(onp.conj(T(out[0])), out[0])) < 10))
      if m >= n:
        self.assertTrue(onp.all(norm(onp.eye(out[2].shape[-1]) - onp.matmul(onp.conj(T(out[2])), out[2])) < 10))
      else:
        self.assertTrue(onp.all(norm(onp.eye(out[2].shape[-2]) - onp.matmul(out[2], onp.conj(T(out[2])))) < 20))

    else:
      self.assertTrue(onp.allclose(onp.linalg.svd(a, compute_uv=False), onp.asarray(out), atol=1e-4, rtol=1e-4))

    self._CompileAndCheck(partial(np.linalg.svd, full_matrices=full_matrices, compute_uv=compute_uv),
                          args_maker, check_dtypes=True)
    if not full_matrices:
      svd = partial(np.linalg.svd, full_matrices=False)
      jtu.check_jvp(svd, partial(jvp, svd), (a,), rtol=1e-2, atol=1e-1)

  @parameterized.named_parameters(jtu.cases_from_list(
      {"testcase_name": "_shape={}_fullmatrices={}".format(
          jtu.format_shape_dtype_string(shape, dtype), full_matrices),
       "shape": shape, "dtype": dtype, "full_matrices": full_matrices,
       "rng_factory": rng_factory}
      for shape in [(1, 1), (3, 3), (3, 4), (2, 10, 5), (2, 200, 100)]
      for dtype in float_types + complex_types
      for full_matrices in [False, True]
      for rng_factory in [jtu.rand_default]))
  def testQr(self, shape, dtype, full_matrices, rng_factory):
    rng = rng_factory()
    _skip_if_unsupported_type(dtype)
    if (np.issubdtype(dtype, onp.complexfloating) and
        (jtu.device_under_test() == "tpu" or jax.lib.version <= (0, 1, 27))):
      raise unittest.SkipTest("No complex QR implementation")
    m, n = shape[-2:]

    if full_matrices:
      mode, k = "complete", m
    else:
      mode, k = "reduced", min(m, n)

    a = rng(shape, dtype)
    lq, lr = np.linalg.qr(a, mode=mode)

    # onp.linalg.qr doesn't support batch dimensions. But it seems like an
    # inevitable extension so we support it in our version.
    nq = onp.zeros(shape[:-2] + (m, k), dtype)
    nr = onp.zeros(shape[:-2] + (k, n), dtype)
    for index in onp.ndindex(*shape[:-2]):
      nq[index], nr[index] = onp.linalg.qr(a[index], mode=mode)

    max_rank = max(m, n)

    # Norm, adjusted for dimension and type.
    def norm(x):
      n = onp.linalg.norm(x, axis=(-2, -1))
      return n / (max_rank * np.finfo(dtype).eps)

    def compare_orthogonal(q1, q2):
      # Q is unique up to sign, so normalize the sign first.
      sum_of_ratios = onp.sum(onp.divide(q1, q2), axis=-2, keepdims=True)
      phases = onp.divide(sum_of_ratios, onp.abs(sum_of_ratios))
      q1 *= phases
      self.assertTrue(onp.all(norm(q1 - q2) < 30))

    # Check a ~= qr
    self.assertTrue(onp.all(norm(a - onp.matmul(lq, lr)) < 30))

    # Compare the first 'k' vectors of Q; the remainder form an arbitrary
    # orthonormal basis for the null space.
    compare_orthogonal(nq[..., :k], lq[..., :k])

    # Check that q is close to unitary.
    self.assertTrue(onp.all(
        norm(onp.eye(k) -onp.matmul(onp.conj(T(lq)), lq)) < 5))

    if not full_matrices and m >= n:
        jtu.check_jvp(np.linalg.qr, partial(jvp, np.linalg.qr), (a,), atol=3e-3)

  @parameterized.named_parameters(jtu.cases_from_list(
      {"testcase_name": "_shape={}".format(
          jtu.format_shape_dtype_string(shape, dtype)),
       "shape": shape, "dtype": dtype,
       "rng_factory": rng_factory}
      for shape in [(10, 4, 5), (5, 3, 3), (7, 6, 4)]
      for dtype in float_types + complex_types
      for rng_factory in [jtu.rand_default]))
  def testQrBatching(self, shape, dtype, rng_factory):
    rng = rng_factory()
    args = rng(shape, np.float32)
    qs, rs = vmap(jsp.linalg.qr)(args)
    self.assertTrue(onp.all(onp.linalg.norm(args - onp.matmul(qs, rs)) < 1e-3))

  @parameterized.named_parameters(jtu.cases_from_list(
      {"testcase_name":
       "_lhs={}_rhs={}".format(
           jtu.format_shape_dtype_string(lhs_shape, dtype),
           jtu.format_shape_dtype_string(rhs_shape, dtype)),
       "lhs_shape": lhs_shape, "rhs_shape": rhs_shape, "dtype": dtype,
       "rng_factory": rng_factory}
      for lhs_shape, rhs_shape in [
          ((1, 1), (1, 1)),
          ((4, 4), (4,)),
          ((8, 8), (8, 4)),
          ((1, 2, 2), (3, 2)),
          ((2, 1, 3, 3), (2, 4, 3, 4)),
      ]
      for dtype in float_types + complex_types
      for rng_factory in [jtu.rand_default]))
  def testSolve(self, lhs_shape, rhs_shape, dtype, rng_factory):
    rng = rng_factory()
    _skip_if_unsupported_type(dtype)
    args_maker = lambda: [rng(lhs_shape, dtype), rng(rhs_shape, dtype)]

    self._CheckAgainstNumpy(onp.linalg.solve, np.linalg.solve, args_maker,
                            check_dtypes=True, tol=1e-3)
    self._CompileAndCheck(np.linalg.solve, args_maker, check_dtypes=True)

  @parameterized.named_parameters(jtu.cases_from_list(
      {"testcase_name":
       "_shape={}".format(jtu.format_shape_dtype_string(shape, dtype)),
       "shape": shape, "dtype": dtype, "rng_factory": rng_factory}
      for shape in [(1, 1), (4, 4), (2, 5, 5), (200, 200), (5, 5, 5)]
      for dtype in float_types
      for rng_factory in [jtu.rand_default]))
  def testInv(self, shape, dtype, rng_factory):
    rng = rng_factory()
    _skip_if_unsupported_type(dtype)
    if jtu.device_under_test() == "gpu" and shape == (200, 200):
      raise unittest.SkipTest("Test is flaky on GPU")

    def args_maker():
      invertible = False
      while not invertible:
        a = rng(shape, dtype)
        try:
          onp.linalg.inv(a)
          invertible = True
        except onp.linalg.LinAlgError:
          pass
      return [a]

    self._CheckAgainstNumpy(onp.linalg.inv, np.linalg.inv, args_maker,
                            check_dtypes=True, tol=1e-3)
    self._CompileAndCheck(np.linalg.inv, args_maker, check_dtypes=True)

  @parameterized.named_parameters(jtu.cases_from_list(
      {"testcase_name":
       "_shape={}".format(jtu.format_shape_dtype_string(shape, dtype)),
       "shape": shape, "dtype": dtype, "rng_factory": rng_factory}
      for shape in [(1, 1), (4, 4), (2, 70, 7), (2000, 7), (7, 10000), (70, 7, 2)]
      for dtype in float_types + complex_types
      for rng_factory in [jtu.rand_default]))
<<<<<<< HEAD
=======
  @jtu.skip_on_devices("tpu")  # SVD is not implemented on the TPU backend
>>>>>>> 7f4c2fcb
  def testPinv(self, shape, dtype, rng_factory):
    rng = rng_factory()
    _skip_if_unsupported_type(dtype)
    args_maker = lambda: [rng(shape, dtype)]

    self._CheckAgainstNumpy(onp.linalg.pinv, np.linalg.pinv, args_maker,
                            check_dtypes=True, tol=1e-3)
    self._CompileAndCheck(np.linalg.pinv, args_maker, check_dtypes=True)

  # Regression test for incorrect type for eigenvalues of a complex matrix.
  @jtu.skip_on_devices("tpu")  # TODO(phawkins): No complex eigh implementation on TPU.
  def testIssue669(self):
    def test(x):
      val, vec = np.linalg.eigh(x)
      return np.real(np.sum(val))

    grad_test_jc = jit(grad(jit(test)))
    xc = onp.eye(3, dtype=onp.complex)
    self.assertAllClose(xc, grad_test_jc(xc), check_dtypes=True)

  def testIssue1151(self):
    A = np.array(onp.random.randn(100, 3, 3), dtype=np.float32)
    b = np.array(onp.random.randn(100, 3), dtype=np.float32)
    x = np.linalg.solve(A, b)
    self.assertAllClose(vmap(np.dot)(A, x), b, atol=1e-3, rtol=1e-2,
                        check_dtypes=True)
    jac0 = jax.jacobian(np.linalg.solve, argnums=0)(A, b)
    jac1 = jax.jacobian(np.linalg.solve, argnums=1)(A, b)
    jac0 = jax.jacobian(np.linalg.solve, argnums=0)(A[0], b[0])
    jac1 = jax.jacobian(np.linalg.solve, argnums=1)(A[0], b[0])

  def testIssue1383(self):
    seed = jax.random.PRNGKey(0)
    tmp = jax.random.uniform(seed, (2,2))
    a = np.dot(tmp, tmp.T)

    def f(inp):
      val, vec = np.linalg.eigh(inp)
      return np.dot(np.dot(vec, inp), vec.T)

    grad_func = jax.jacfwd(f)
    hess_func = jax.jacfwd(grad_func)
    cube_func = jax.jacfwd(hess_func)
    self.assertFalse(onp.any(onp.isnan(cube_func(a))))


class ScipyLinalgTest(jtu.JaxTestCase):

  @parameterized.named_parameters(jtu.cases_from_list(
      {"testcase_name":
       "_shape={}".format(jtu.format_shape_dtype_string(shape, dtype)),
       "shape": shape, "dtype": dtype, "rng_factory": rng_factory}
      for shape in [(1, 1), (4, 5), (10, 5), (50, 50)]
      for dtype in float_types + complex_types
      for rng_factory in [jtu.rand_default]))
  def testLu(self, shape, dtype, rng_factory):
    rng = rng_factory()
    _skip_if_unsupported_type(dtype)
    args_maker = lambda: [rng(shape, dtype)]
    x, = args_maker()
    p, l, u = jsp.linalg.lu(x)
    self.assertAllClose(x, onp.matmul(p, onp.matmul(l, u)), check_dtypes=True,
                        rtol={onp.float32: 1e-4, onp.float64:1e-12,
                              onp.complex64: 1e-4, onp.complex128:1e-12})
    self._CompileAndCheck(jsp.linalg.lu, args_maker, check_dtypes=True)

  def testLuOfSingularMatrix(self):
    x = np.array([[-1., 3./2], [2./3, -1.]], dtype=onp.float32)
    p, l, u = jsp.linalg.lu(x)
    self.assertAllClose(x, onp.matmul(p, onp.matmul(l, u)), check_dtypes=True)

  @parameterized.named_parameters(jtu.cases_from_list(
      {"testcase_name":
       "_shape={}".format(jtu.format_shape_dtype_string(shape, dtype)),
       "shape": shape, "dtype": dtype, "rng_factory": rng_factory}
      for shape in [(1, 1), (4, 5), (10, 5), (10, 10), (6, 7, 7)]
      for dtype in float_types + complex_types
      for rng_factory in [jtu.rand_default]))
  @jtu.skip_on_devices("tpu")  # TODO(phawkins): precision problems on TPU.
  def testLuGrad(self, shape, dtype, rng_factory):
    rng = rng_factory()
    _skip_if_unsupported_type(dtype)
    a = rng(shape, dtype)
    lu = vmap(jsp.linalg.lu) if len(shape) > 2 else jsp.linalg.lu
    jtu.check_grads(lu, (a,), 2, atol=5e-2, rtol=1e-1)

  @parameterized.named_parameters(jtu.cases_from_list(
      {"testcase_name":
       "_shape={}".format(jtu.format_shape_dtype_string(shape, dtype)),
       "shape": shape, "dtype": dtype, "rng_factory": rng_factory}
      for shape in [(4, 5), (6, 5)]
      for dtype in [np.float32]
      for rng_factory in [jtu.rand_default]))
  def testLuBatching(self, shape, dtype, rng_factory):
    rng = rng_factory()
    _skip_if_unsupported_type(dtype)
    args = [rng(shape, np.float32) for _ in range(10)]
    expected = list(osp.linalg.lu(x) for x in args)
    ps = onp.stack([out[0] for out in expected])
    ls = onp.stack([out[1] for out in expected])
    us = onp.stack([out[2] for out in expected])

    actual_ps, actual_ls, actual_us = vmap(jsp.linalg.lu)(np.stack(args))
    self.assertAllClose(ps, actual_ps, check_dtypes=True)
    self.assertAllClose(ls, actual_ls, check_dtypes=True)
    self.assertAllClose(us, actual_us, check_dtypes=True)

  @parameterized.named_parameters(jtu.cases_from_list(
      {"testcase_name":
       "_n={}".format(jtu.format_shape_dtype_string((n,n), dtype)),
       "n": n, "dtype": dtype, "rng_factory": rng_factory}
      for n in [1, 4, 5, 200]
      for dtype in float_types + complex_types
      for rng_factory in [jtu.rand_default]))
  def testLuFactor(self, n, dtype, rng_factory):
    rng = rng_factory()
    _skip_if_unsupported_type(dtype)
    args_maker = lambda: [rng((n, n), dtype)]

    x, = args_maker()
    lu, piv = jsp.linalg.lu_factor(x)
    l = onp.tril(lu, -1) + onp.eye(n, dtype=dtype)
    u = onp.triu(lu)
    for i in range(n):
      x[[i, piv[i]],] = x[[piv[i], i],]
    self.assertAllClose(x, onp.matmul(l, u), check_dtypes=True, rtol=1e-3,
                        atol=1e-3)
    self._CompileAndCheck(jsp.linalg.lu_factor, args_maker, check_dtypes=True)

  @parameterized.named_parameters(jtu.cases_from_list(
      {"testcase_name":
       "_lhs={}_rhs={}_trans={}".format(
           jtu.format_shape_dtype_string(lhs_shape, dtype),
           jtu.format_shape_dtype_string(rhs_shape, dtype),
           trans),
       "lhs_shape": lhs_shape, "rhs_shape": rhs_shape, "dtype": dtype,
       "trans": trans, "rng_factory": rng_factory}
      for lhs_shape, rhs_shape in [
          ((1, 1), (1, 1)),
          ((4, 4), (4,)),
          ((8, 8), (8, 4, 2)),
      ]
      for trans in [0, 1, 2]
      for dtype in float_types + complex_types
      for rng_factory in [jtu.rand_default]))
  def testLuSolve(self, lhs_shape, rhs_shape, dtype, trans, rng_factory):
    rng = rng_factory()
    _skip_if_unsupported_type(dtype)
    osp_fun = lambda lu, piv, rhs: osp.linalg.lu_solve((lu, piv), rhs, trans=trans)
    jsp_fun = lambda lu, piv, rhs: jsp.linalg.lu_solve((lu, piv), rhs, trans=trans)

    def args_maker():
      a = rng(lhs_shape, dtype)
      lu, piv = osp.linalg.lu_factor(a)
      return [lu, piv, rng(rhs_shape, dtype)]

    self._CheckAgainstNumpy(osp_fun, jsp_fun, args_maker,
                            check_dtypes=True, tol=1e-3)
    self._CompileAndCheck(jsp_fun, args_maker, check_dtypes=True)

  @parameterized.named_parameters(jtu.cases_from_list(
      {"testcase_name":
       "_lhs={}_rhs={}_sym_pos={}_lower={}".format(
           jtu.format_shape_dtype_string(lhs_shape, dtype),
           jtu.format_shape_dtype_string(rhs_shape, dtype),
           sym_pos, lower),
       "lhs_shape": lhs_shape, "rhs_shape": rhs_shape, "dtype": dtype,
       "sym_pos": sym_pos, "lower": lower, "rng_factory": rng_factory}
      for lhs_shape, rhs_shape in [
          ((1, 1), (1, 1)),
          ((4, 4), (4,)),
          ((8, 8), (8, 4)),
      ]
      for sym_pos, lower in [
        (False, False),
        (True, False),
        (True, True),
      ]
      for dtype in float_types + complex_types
      for rng_factory in [jtu.rand_default]))
  def testSolve(self, lhs_shape, rhs_shape, dtype, sym_pos, lower, rng_factory):
    rng = rng_factory()
    _skip_if_unsupported_type(dtype)
    if (sym_pos and np.issubdtype(dtype, onp.complexfloating) and
        jtu.device_under_test() == "tpu"):
      raise unittest.SkipTest(
        "Complex Cholesky decomposition not implemented on TPU")
    osp_fun = lambda lhs, rhs: osp.linalg.solve(lhs, rhs, sym_pos=sym_pos, lower=lower)
    jsp_fun = lambda lhs, rhs: jsp.linalg.solve(lhs, rhs, sym_pos=sym_pos, lower=lower)

    def args_maker():
      a = rng(lhs_shape, dtype)
      if sym_pos:
        a = onp.matmul(a, onp.conj(T(a)))
        a = onp.tril(a) if lower else onp.triu(a)
      return [a, rng(rhs_shape, dtype)]

    self._CheckAgainstNumpy(osp_fun, jsp_fun, args_maker,
                            check_dtypes=True, tol=1e-3)
    self._CompileAndCheck(jsp_fun, args_maker, check_dtypes=True)

  @parameterized.named_parameters(jtu.cases_from_list(
      {"testcase_name":
       "_lhs={}_rhs={}_lower={}_transposea={}_unit_diagonal={}".format(
           jtu.format_shape_dtype_string(lhs_shape, dtype),
           jtu.format_shape_dtype_string(rhs_shape, dtype),
           lower, transpose_a, unit_diagonal),
       "lower": lower, "transpose_a": transpose_a,
       "unit_diagonal": unit_diagonal, "lhs_shape": lhs_shape,
       "rhs_shape": rhs_shape, "dtype": dtype, "rng_factory": rng_factory}
      for lower in [False, True]
      for transpose_a in [False, True]
      for unit_diagonal in [False, True]
      for lhs_shape, rhs_shape in [
          ((4, 4), (4,)),
          ((4, 4), (4, 3)),
          ((2, 8, 8), (2, 8, 10)),
      ]
      for dtype in float_types
      for rng_factory in [jtu.rand_default]))
  def testSolveTriangular(self, lower, transpose_a, unit_diagonal, lhs_shape,
                          rhs_shape, dtype, rng_factory):
    _skip_if_unsupported_type(dtype)
    rng = rng_factory()
    k = rng(lhs_shape, dtype)
    l = onp.linalg.cholesky(onp.matmul(k, T(k))
                            + lhs_shape[-1] * onp.eye(lhs_shape[-1]))
    l = l.astype(k.dtype)
    b = rng(rhs_shape, dtype)

    if unit_diagonal:
      a = onp.tril(l, -1) + onp.eye(lhs_shape[-1], dtype=dtype)
    else:
      a = l
    a = a if lower else T(a)

    inv = onp.linalg.inv(T(a) if transpose_a else a).astype(a.dtype)
    if len(lhs_shape) == len(rhs_shape):
      onp_ans = onp.matmul(inv, b)
    else:
      onp_ans = onp.einsum("...ij,...j->...i", inv, b)

    # The standard scipy.linalg.solve_triangular doesn't support broadcasting.
    # But it seems like an inevitable extension so we support it.
    ans = jsp.linalg.solve_triangular(
        l if lower else T(l), b, trans=1 if transpose_a else 0, lower=lower,
        unit_diagonal=unit_diagonal)

    self.assertAllClose(onp_ans, ans, check_dtypes=True,
                        rtol={onp.float32: 1e-4, onp.float64: 1e-11})

  @parameterized.named_parameters(jtu.cases_from_list(
      {"testcase_name":
       "_A={}_B={}_lower={}_transposea={}_conja={}_unitdiag={}_leftside={}".format(
           jtu.format_shape_dtype_string(a_shape, dtype),
           jtu.format_shape_dtype_string(b_shape, dtype),
           lower, transpose_a, conjugate_a, unit_diagonal, left_side),
       "lower": lower, "transpose_a": transpose_a, "conjugate_a": conjugate_a,
       "unit_diagonal": unit_diagonal, "left_side": left_side,
       "a_shape": a_shape, "b_shape": b_shape, "dtype": dtype,
       "rng_factory": rng_factory}
      for lower in [False, True]
      for unit_diagonal in [False, True]
      for dtype in float_types + complex_types
      for transpose_a in [False, True]
      for conjugate_a in (
          [False] if np.issubdtype(dtype, np.floating) else [False, True])
      for left_side, a_shape, b_shape in [
          (False, (4, 4), (1, 4,)),
          (False, (3, 3), (4, 3)),
          (True, (4, 4), (4, 1)),
          (True, (4, 4), (4, 3)),
          (True, (2, 8, 8), (2, 8, 10)),
      ]
      for rng_factory in [jtu.rand_default]))
  @jtu.skip_on_devices("tpu")  # TODO(phawkins): Test fails on TPU.
  def testTriangularSolveGrad(
      self, lower, transpose_a, conjugate_a, unit_diagonal, left_side, a_shape,
      b_shape, dtype, rng_factory):
    _skip_if_unsupported_type(dtype)
    rng = rng_factory()
    # Test lax_linalg.triangular_solve instead of scipy.linalg.solve_triangular
    # because it exposes more options.
    A = np.tril(rng(a_shape, dtype) + 5 * onp.eye(a_shape[-1], dtype=dtype))
    A = A if lower else T(A)
    B = rng(b_shape, dtype)
    f = partial(lax_linalg.triangular_solve, lower=lower,
                transpose_a=transpose_a, conjugate_a=conjugate_a,
                unit_diagonal=unit_diagonal, left_side=left_side)
    jtu.check_grads(f, (A, B), 2, rtol=4e-2, eps=1e-3)


if __name__ == "__main__":
  absltest.main()<|MERGE_RESOLUTION|>--- conflicted
+++ resolved
@@ -581,10 +581,7 @@
       for shape in [(1, 1), (4, 4), (2, 70, 7), (2000, 7), (7, 10000), (70, 7, 2)]
       for dtype in float_types + complex_types
       for rng_factory in [jtu.rand_default]))
-<<<<<<< HEAD
-=======
   @jtu.skip_on_devices("tpu")  # SVD is not implemented on the TPU backend
->>>>>>> 7f4c2fcb
   def testPinv(self, shape, dtype, rng_factory):
     rng = rng_factory()
     _skip_if_unsupported_type(dtype)
